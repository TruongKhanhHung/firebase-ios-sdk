--- conflicted
+++ resolved
@@ -68,13 +68,8 @@
 
   XCTAssertEqualObjects(
       snapshot.documentChanges, (@[
-<<<<<<< HEAD
-        [FSTDocumentViewChange changeWithDocument:doc1 type:DocumentViewChangeType::Added],
-        [FSTDocumentViewChange changeWithDocument:doc2 type:DocumentViewChangeType::Added]
-=======
         [FSTDocumentViewChange changeWithDocument:doc1 type:DocumentViewChangeType::kAdded],
         [FSTDocumentViewChange changeWithDocument:doc2 type:DocumentViewChangeType::kAdded]
->>>>>>> 0a58581b
       ]));
 
   XCTAssertFalse(snapshot.isFromCache);
@@ -107,13 +102,8 @@
 
   XCTAssertEqualObjects(
       snapshot.documentChanges, (@[
-<<<<<<< HEAD
-        [FSTDocumentViewChange changeWithDocument:doc2 type:DocumentViewChangeType::Removed],
-        [FSTDocumentViewChange changeWithDocument:doc3 type:DocumentViewChangeType::Added]
-=======
         [FSTDocumentViewChange changeWithDocument:doc2 type:DocumentViewChangeType::kRemoved],
         [FSTDocumentViewChange changeWithDocument:doc3 type:DocumentViewChangeType::kAdded]
->>>>>>> 0a58581b
       ]));
 
   XCTAssertFalse(snapshot.isFromCache);
@@ -173,15 +163,9 @@
 
   XCTAssertEqualObjects(
       snapshot.documentChanges, (@[
-<<<<<<< HEAD
-        [FSTDocumentViewChange changeWithDocument:doc1 type:DocumentViewChangeType::Added],
-        [FSTDocumentViewChange changeWithDocument:doc5 type:DocumentViewChangeType::Added],
-        [FSTDocumentViewChange changeWithDocument:doc2 type:DocumentViewChangeType::Added]
-=======
         [FSTDocumentViewChange changeWithDocument:doc1 type:DocumentViewChangeType::kAdded],
         [FSTDocumentViewChange changeWithDocument:doc5 type:DocumentViewChangeType::kAdded],
         [FSTDocumentViewChange changeWithDocument:doc2 type:DocumentViewChangeType::kAdded]
->>>>>>> 0a58581b
       ]));
 
   XCTAssertTrue(snapshot.isFromCache);
@@ -226,15 +210,9 @@
 
   XCTAssertEqualObjects(
       snapshot.documentChanges, (@[
-<<<<<<< HEAD
-        [FSTDocumentViewChange changeWithDocument:doc3 type:DocumentViewChangeType::Removed],
-        [FSTDocumentViewChange changeWithDocument:newDoc4 type:DocumentViewChangeType::Added],
-        [FSTDocumentViewChange changeWithDocument:newDoc2 type:DocumentViewChangeType::Added]
-=======
         [FSTDocumentViewChange changeWithDocument:doc3 type:DocumentViewChangeType::kRemoved],
         [FSTDocumentViewChange changeWithDocument:newDoc4 type:DocumentViewChangeType::kAdded],
         [FSTDocumentViewChange changeWithDocument:newDoc2 type:DocumentViewChangeType::kAdded]
->>>>>>> 0a58581b
       ]));
 
   XCTAssertTrue(snapshot.isFromCache);
@@ -266,13 +244,8 @@
 
   XCTAssertEqualObjects(
       snapshot.documentChanges, (@[
-<<<<<<< HEAD
-        [FSTDocumentViewChange changeWithDocument:doc3 type:DocumentViewChangeType::Removed],
-        [FSTDocumentViewChange changeWithDocument:doc2 type:DocumentViewChangeType::Added]
-=======
         [FSTDocumentViewChange changeWithDocument:doc3 type:DocumentViewChangeType::kRemoved],
         [FSTDocumentViewChange changeWithDocument:doc2 type:DocumentViewChangeType::kAdded]
->>>>>>> 0a58581b
       ]));
 
   XCTAssertFalse(snapshot.isFromCache);
@@ -321,13 +294,8 @@
 
   XCTAssertEqualObjects(
       snapshot.documentChanges, (@[
-<<<<<<< HEAD
-        [FSTDocumentViewChange changeWithDocument:doc2 type:DocumentViewChangeType::Removed],
-        [FSTDocumentViewChange changeWithDocument:doc3 type:DocumentViewChangeType::Added]
-=======
         [FSTDocumentViewChange changeWithDocument:doc2 type:DocumentViewChangeType::kRemoved],
         [FSTDocumentViewChange changeWithDocument:doc3 type:DocumentViewChangeType::kAdded]
->>>>>>> 0a58581b
       ]));
 
   XCTAssertFalse(snapshot.isFromCache);
@@ -717,13 +685,8 @@
 
   XCTAssertEqualObjects(
       (@[
-<<<<<<< HEAD
-        [FSTDocumentViewChange changeWithDocument:doc1 type:DocumentViewChangeType::Added],
-        [FSTDocumentViewChange changeWithDocument:doc2 type:DocumentViewChangeType::Added]
-=======
         [FSTDocumentViewChange changeWithDocument:doc1 type:DocumentViewChangeType::kAdded],
         [FSTDocumentViewChange changeWithDocument:doc2 type:DocumentViewChangeType::kAdded]
->>>>>>> 0a58581b
       ]),
       viewChange.snapshot.documentChanges);
 
@@ -732,11 +695,7 @@
   // The 'doc1Committed' update is suppressed
   XCTAssertEqualObjects(
       (@[ [FSTDocumentViewChange changeWithDocument:doc2Modified
-<<<<<<< HEAD
-                                               type:DocumentViewChangeType::Modified] ]),
-=======
                                                type:DocumentViewChangeType::kModified] ]),
->>>>>>> 0a58581b
       viewChange.snapshot.documentChanges);
 
   changes =
@@ -745,15 +704,9 @@
   XCTAssertEqualObjects(
       (@[
         [FSTDocumentViewChange changeWithDocument:doc1Acknowledged
-<<<<<<< HEAD
-                                             type:DocumentViewChangeType::Modified],
-        [FSTDocumentViewChange changeWithDocument:doc2Acknowledged
-                                             type:DocumentViewChangeType::Metadata]
-=======
                                              type:DocumentViewChangeType::kModified],
         [FSTDocumentViewChange changeWithDocument:doc2Acknowledged
                                              type:DocumentViewChangeType::kMetadata]
->>>>>>> 0a58581b
       ]),
       viewChange.snapshot.documentChanges);
 }
