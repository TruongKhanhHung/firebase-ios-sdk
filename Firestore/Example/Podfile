# Uncomment the next two lines for pre-release testing
#source 'sso://cpdc-internal/spec'
#source 'https://github.com/CocoaPods/Specs.git'

<<<<<<< HEAD
=======
# The next line is the forcing function for the Firebase pod. The Firebase
# version's subspecs should depend on the component versions in their
# corresponding podspec's.

pod 'Firebase/Core', '5.0.1'

>>>>>>> 63b629d4
use_frameworks!

target 'Firestore_Example_iOS' do
  platform :ios, '8.0'

  # The next line is the forcing function for the Firebase pod. The Firebase
  # version's subspecs should depend on the component versions in their
  # corresponding podspec's.
  pod 'Firebase/Core', '5.0.0'

  pod 'FirebaseAuth', :path => '../../'
  pod 'FirebaseCore', :path => '../../'
  pod 'FirebaseFirestore', :path => '../../'

  target 'Firestore_Tests_iOS' do
    inherit! :search_paths

    pod 'leveldb-library'
    pod 'OCMock'
    pod 'GoogleTest', :podspec => 'Tests/GoogleTest/GoogleTest.podspec'
  end

  target 'Firestore_IntegrationTests_iOS' do
    inherit! :search_paths

    pod 'OCMock'
  end

  target 'Firestore_SwiftTests_iOS' do
    pod 'FirebaseFirestoreSwift', :path => '../../'
  end

  target 'SwiftBuildTest' do
    platform :ios, '8.0'
  end
end<|MERGE_RESOLUTION|>--- conflicted
+++ resolved
@@ -2,15 +2,6 @@
 #source 'sso://cpdc-internal/spec'
 #source 'https://github.com/CocoaPods/Specs.git'
 
-<<<<<<< HEAD
-=======
-# The next line is the forcing function for the Firebase pod. The Firebase
-# version's subspecs should depend on the component versions in their
-# corresponding podspec's.
-
-pod 'Firebase/Core', '5.0.1'
-
->>>>>>> 63b629d4
 use_frameworks!
 
 target 'Firestore_Example_iOS' do
@@ -19,7 +10,7 @@
   # The next line is the forcing function for the Firebase pod. The Firebase
   # version's subspecs should depend on the component versions in their
   # corresponding podspec's.
-  pod 'Firebase/Core', '5.0.0'
+  pod 'Firebase/Core', '5.0.1'
 
   pod 'FirebaseAuth', :path => '../../'
   pod 'FirebaseCore', :path => '../../'
