/*
 * Copyright 2018 Google
 *
 * Licensed under the Apache License, Version 2.0 (the "License");
 * you may not use this file except in compliance with the License.
 * You may obtain a copy of the License at
 *
 *      http://www.apache.org/licenses/LICENSE-2.0
 *
 * Unless required by applicable law or agreed to in writing, software
 * distributed under the License is distributed on an "AS IS" BASIS,
 * WITHOUT WARRANTIES OR CONDITIONS OF ANY KIND, either express or implied.
 * See the License for the specific language governing permissions and
 * limitations under the License.
 */

#include "Firestore/core/src/firebase/firestore/remote/stream_objc_bridge.h"

#include <iomanip>
#include <sstream>
#include <vector>

#import "Firestore/Source/API/FIRFirestore+Internal.h"
#import "Firestore/Source/Remote/FSTStream.h"

#include "Firestore/core/src/firebase/firestore/model/snapshot_version.h"
#include "Firestore/core/src/firebase/firestore/util/error_apple.h"
#include "Firestore/core/src/firebase/firestore/util/hard_assert.h"
#include "Firestore/core/src/firebase/firestore/util/string_apple.h"
#include "grpcpp/support/status.h"

namespace firebase {
namespace firestore {
namespace remote {
namespace bridge {

using model::TargetId;
using model::SnapshotVersion;
using util::MakeString;
using util::MakeNSError;
using util::Status;
using util::StringFormat;

namespace {

NSData* ToNsData(const grpc::ByteBuffer& buffer) {
  std::vector<grpc::Slice> slices;
  grpc::Status status = buffer.Dump(&slices);
  HARD_ASSERT(status.ok(), "Trying to convert an invalid grpc::ByteBuffer");

  if (slices.size() == 1) {
    return [NSData dataWithBytes:slices.front().begin()
                          length:slices.front().size()];
  } else {
    NSMutableData* data = [NSMutableData dataWithCapacity:buffer.Length()];
    for (const auto& slice : slices) {
      [data appendBytes:slice.begin() length:slice.size()];
    }
    return data;
  }
}

std::string ToHexString(const grpc::ByteBuffer& buffer) {
  std::vector<grpc::Slice> slices;
  grpc::Status status = buffer.Dump(&slices);

  std::stringstream output;
  // The output will look like "0x00 0x0a"
  output << std::hex << std::setfill('0') << std::setw(2);
  for (const auto& slice : slices) {
    for (uint8_t c : slice) {
      output << "0x" << static_cast<int>(c) << " ";
    }
  }

  return output.str();
}

template <typename Proto>
Proto* ToProto(const grpc::ByteBuffer& message, Status* out_status) {
  NSError* error = nil;
  Proto* proto = [Proto parseFromData:ToNsData(message) error:&error];
  if (!error) {
    *out_status = Status::OK();
    return proto;
  }

  std::string error_description = StringFormat(
      "Unable to parse response from the server.\n"
      "Underlying error: %s\n"
      "Expected class: %s\n"
      "Received value: %s\n",
      error, [Proto class], ToHexString(message));

  *out_status = {FirestoreErrorCode::Internal, error_description};
  return nil;
}

grpc::ByteBuffer ConvertToByteBuffer(NSData* data) {
  grpc::Slice slice{[data bytes], [data length]};
  return grpc::ByteBuffer{&slice, 1};
}

}  // namespace

bool IsLoggingEnabled() {
  return [FIRFirestore isLoggingEnabled];
}

<<<<<<< HEAD
GCFSListenRequest* WatchStreamSerializer::CreateWatchRequest(
    FSTQueryData* query) const {
  GCFSListenRequest* request = [GCFSListenRequest message];
  request.database = [serializer_ encodedDatabaseID];
  request.addTarget = [serializer_ encodedTarget:query];
  request.labels = [serializer_ encodedListenRequestLabelsForQueryData:query];
  return request;
}

GCFSListenRequest* WatchStreamSerializer::CreateUnwatchRequest(
    TargetId target_id) const {
  GCFSListenRequest* request = [GCFSListenRequest message];
  request.database = [serializer_ encodedDatabaseID];
  request.removeTarget = target_id;
  return request;
}

grpc::ByteBuffer WatchStreamSerializer::ToByteBuffer(
    GCFSListenRequest* request) const {
  return ConvertToByteBuffer([request data]);
}

NSString* WatchStreamSerializer::Describe(GCFSListenRequest* request) const {
  return [request description];
}

NSString* WatchStreamSerializer::Describe(GCFSListenResponse* response) const {
  return [response description];
}

FSTWatchChange* WatchStreamSerializer::ToWatchChange(
    GCFSListenResponse* proto) const {
  return [serializer_ decodedWatchChange:proto];
}

SnapshotVersion WatchStreamSerializer::ToSnapshotVersion(
    GCFSListenResponse* proto) const {
  return [serializer_ versionFromListenResponse:proto];
}

GCFSListenResponse* WatchStreamSerializer::ParseResponse(
    const grpc::ByteBuffer& message, Status* out_status) const {
  return ToProto<GCFSListenResponse>(message, out_status);
}

void WatchStreamDelegate::NotifyDelegateOnOpen() {
  id<FSTWatchStreamDelegate> delegate = delegate_;
  [delegate watchStreamDidOpen];
}

void WatchStreamDelegate::NotifyDelegateOnChange(
    FSTWatchChange* change, const model::SnapshotVersion& snapshot_version) {
  id<FSTWatchStreamDelegate> delegate = delegate_;
  [delegate watchStreamDidChange:change snapshotVersion:snapshot_version];
}

void WatchStreamDelegate::NotifyDelegateOnStreamFinished(const Status& status) {
  id<FSTWatchStreamDelegate> delegate = delegate_;
  [delegate watchStreamWasInterruptedWithError:MakeNSError(status)];
}

}  // bridge
}  // remote
}  // firestore
}  // firebase
=======
}  // namespace bridge
}  // namespace remote
}  // namespace firestore
}  // namespace firebase
>>>>>>> 60875f45
<|MERGE_RESOLUTION|>--- conflicted
+++ resolved
@@ -107,7 +107,6 @@
   return [FIRFirestore isLoggingEnabled];
 }
 
-<<<<<<< HEAD
 GCFSListenRequest* WatchStreamSerializer::CreateWatchRequest(
     FSTQueryData* query) const {
   GCFSListenRequest* request = [GCFSListenRequest message];
@@ -169,13 +168,7 @@
   [delegate watchStreamWasInterruptedWithError:MakeNSError(status)];
 }
 
-}  // bridge
-}  // remote
-}  // firestore
-}  // firebase
-=======
 }  // namespace bridge
 }  // namespace remote
 }  // namespace firestore
-}  // namespace firebase
->>>>>>> 60875f45
+}  // namespace firebase