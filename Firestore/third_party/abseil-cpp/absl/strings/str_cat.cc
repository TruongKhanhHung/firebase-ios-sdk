--- conflicted
+++ resolved
@@ -78,11 +78,7 @@
 
 // ----------------------------------------------------------------------
 // StrCat()
-<<<<<<< HEAD
-//    This merges the given strings or integers, with no delimiter.  This
-=======
 //    This merges the given strings or integers, with no delimiter. This
->>>>>>> f75dc2d8
 //    is designed to be the fastest possible way to construct a string out
 //    of a mix of raw C strings, string_views, strings, and integer values.
 // ----------------------------------------------------------------------
