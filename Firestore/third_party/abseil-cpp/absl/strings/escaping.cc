--- conflicted
+++ resolved
@@ -295,11 +295,7 @@
 // ----------------------------------------------------------------------
 // CUnescapeInternal()
 //
-<<<<<<< HEAD
-//    Same as above but uses a C++ string for output. 'source' and 'dest'
-=======
 //    Same as above but uses a std::string for output. 'source' and 'dest'
->>>>>>> f75dc2d8
 //    may be the same.
 // ----------------------------------------------------------------------
 bool CUnescapeInternal(absl::string_view source, bool leave_nulls_escaped,
@@ -1017,12 +1013,8 @@
   }
 }
 
-<<<<<<< HEAD
-// This is a templated function so that T can be either a char* or a string.
-=======
 // This is a templated function so that T can be either a char* or a
 // std::string.
->>>>>>> f75dc2d8
 template <typename T>
 void BytesToHexStringInternal(const unsigned char* src, T dest, ptrdiff_t num) {
   auto dest_ptr = &dest[0];
