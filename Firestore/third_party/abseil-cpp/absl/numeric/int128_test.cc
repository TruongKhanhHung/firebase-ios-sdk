--- conflicted
+++ resolved
@@ -454,8 +454,6 @@
   EXPECT_EQ(absl::Uint128Max(), std::numeric_limits<absl::uint128>::max());
 }
 
-<<<<<<< HEAD
-=======
 TEST(Uint128, Hash) {
   EXPECT_TRUE(absl::VerifyTypeImplementsAbslHashCorrectly({
       // Some simple values
@@ -481,5 +479,4 @@
   }));
 }
 
->>>>>>> f75dc2d8
 }  // namespace