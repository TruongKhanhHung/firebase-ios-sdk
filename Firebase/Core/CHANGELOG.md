# Unreleased

<<<<<<< HEAD
=======
# 2019-01-22 -- v5.2.0 -- M41
- [changed] Added a registerInternalLibrary API. Now other Firebase libraries register with FirebaseCore
  instead of FirebaseCore needing all of its clients' versions built in.
  Firebase 5.16.0 makes this transition for FirebaseAnalytics, FirebaseAuth, FirebaseDatabase,
  FirebaseDynamicLinks, FirebaseFirestore, FirebaseFunctions, FirebaseInstanceID, FirebaseMessaging,
  and FirebaseStorage.

>>>>>>> 6df99be0
# 2018-12-18 -- v5.1.10 -- M40
- [changed] Removed some internal authentication methods on FIRApp which are no longer used thanks to the interop platform.

# 2018-10-31 -- v5.1.7 -- M37
- [fixed] Fixed static analysis warning for improper `nil` comparison. (#2034)
- [changed] Assign the default app before posting notifications. (#2024)
- [changed] Remove unnecessary notification flag. (#1993)
- [changed] Wrap diagnostics notification in collection flag check. (#1979)

# 2018-08-28 -- v5.1.2 -- M32
- [fixed] Clarified wording in `FirebaseAnalytics not available` log message. (#1653)

# 2018-07-31 -- v5.1.0 -- M30
- [feature] Added a global data collection flag to use when individual product flags are not set. (#1583)

# 2018-06-19 -- v5.0.4 -- M28
- [fixed] Fixed a thread sanitizer error (#1390)
- [fixed] Updated FirebaseCore.podspec so that it works with cocoapods-packager. (#1378)

# 2018-05-29 -- v5.0.2 -- M26
- [changed] Delayed library registration call from `+load` to `+initialize`. (#1305)

# 2018-05-15 -- v5.0.1 -- M25.1
- [fixed] Eliminated duplicate symbol in CocoaPods `-all_load build` (#1223)

# 2018-05-08 -- v5.0.0 -- M25
- [changed] Removed `UIKit` import from `FIRApp.h`.
- [changed] Removed deprecated methods.

# 2018-03-06 -- v4.0.16 -- M22
- [changed] Addresses CLANG_WARN_OBJC_IMPLICIT_RETAIN_SELF warnings that surface in newer versions of Xcode and CocoaPods.

# 2018-01-18 -- v4.0.14 -- M21.1
- [changed] Removed AppKit dependency for community macOS build.

# 2017-11-30 -- v4.0.12 -- M20.2
- [fixed] Removed `FIR_SWIFT_NAME` macro, replaced with proper `NS_SWIFT_NAME`.

# 2017-11-14 -- v4.0.11 -- M20.1
- [feature] Added `-FIRLoggerForceSTDERR` launch argument flag to force STDERR
  output for all Firebase logging

# 2017-08-25 -- v4.0.6 -- M18.1
- [changed] Removed unused method

# 2017-08-09 -- v4.0.5 -- M18.0
- [changed] Log an error for an incorrectly configured bundle ID instead of an info
  message.

# 2017-07-12 -- v4.0.4 -- M17.4
- [changed] Switched to using the https://cocoapods.org/pods/nanopb pod instead of
  linking nanopb in (preventing linker conflicts).

# 2017-06-06 -- v4.0.1 -- M17.1
- [fixed] Improved diagnostic messages for Swift

# 2017-05-17 -- v4.0.0 -- M17
- [changed] Update FIROptions to have a simpler constructor and mutable properties
- [feature] Swift naming update, FIR prefix dropped
- [changed] Internal cleanup for open source release<|MERGE_RESOLUTION|>--- conflicted
+++ resolved
@@ -1,7 +1,5 @@
 # Unreleased
 
-<<<<<<< HEAD
-=======
 # 2019-01-22 -- v5.2.0 -- M41
 - [changed] Added a registerInternalLibrary API. Now other Firebase libraries register with FirebaseCore
   instead of FirebaseCore needing all of its clients' versions built in.
@@ -9,7 +7,6 @@
   FirebaseDynamicLinks, FirebaseFirestore, FirebaseFunctions, FirebaseInstanceID, FirebaseMessaging,
   and FirebaseStorage.
 
->>>>>>> 6df99be0
 # 2018-12-18 -- v5.1.10 -- M40
 - [changed] Removed some internal authentication methods on FIRApp which are no longer used thanks to the interop platform.
 
